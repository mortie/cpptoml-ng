--- conflicted
+++ resolved
@@ -287,7 +287,6 @@
         return group.get_as<T>( key );
 }
 
-<<<<<<< HEAD
 void toml_group_array::print( std::ostream & stream, size_t depth, const std::string & key ) const {
     for( auto g : array_ ) {
         stream << std::string( depth, '\t' ) << "[[" << key << "]]\n";
@@ -295,10 +294,7 @@
     }
 }
 
-std::ostream & operator<<( std::ostream & stream, const toml_group & group ) {
-=======
 inline std::ostream & operator<<( std::ostream & stream, const toml_group & group ) {
->>>>>>> 4b6e7a63
     group.print( stream );
     return stream;
 }
